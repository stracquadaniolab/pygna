--- conflicted
+++ resolved
@@ -169,12 +169,8 @@
 
     for key, dict_set in GMT_dictionary.items():
         with open(output_file, "a") as f:
-<<<<<<< HEAD
             f.write(str(key) + "\t" + str(dict_set["descriptor"]) + "\t" + (str(dict_set["genes"])[1:-1]) + "\n")
-=======
-            genes = "\t".join(map(str, dict_set["genes"]))
-            f.write(str(key) + "\t" + str(dict_set["descriptor"]) + "\t" + genes + "\n")
->>>>>>> 06ec3f40
+
 
 
 def apply_multiple_testing_correction(
